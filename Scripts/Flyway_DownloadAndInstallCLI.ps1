# ===========================
# Script Name: Flyway_DownloadAndInstallCLI.ps1
# Version: 1.0.0
# Author: Chris Hawkins (Redgate Software Ltd)
# Last Updated: 2025-03-17
# Description: Automated Flyway CLI Installation Script
# ===========================

$ScriptVersion = "1.0.0"

Write-Host "Running Flyway Installer Script - Version $ScriptVersion"

$ErrorActionPreference = "Stop"

# Flyway Version to Use (Check for latest version: https://documentation.red-gate.com/flyway/reference/usage/command-line)
if (-not [string]::IsNullOrWhiteSpace($env:FLYWAY_VERSION)) {
<<<<<<< HEAD
=======
  # Environment Variables - Use these if set as a variable - Target Database Connection Details
  Write-Output "Using Environment Variables for Flyway CLI Version Number"
  $flywayVersion = "${env:FLYWAY_VERSION}"
  } else {
  Write-Output "Using Local Variables for Flyway CLI Version Number"
  # Local Variables - If Env Variables Not Set - Target Database Connection Details
  $flywayVersion = 'Latest'
}

# Flyway Download Location Check
if (-not [string]::IsNullOrWhiteSpace($env:FLYWAY_INSTALL_DIRECTORY)) {
>>>>>>> 5dab5bdf
    # Environment Variables - Use these if set as a variable - Target Database Connection Details
    $flywayVersion = "${env:FLYWAY_VERSION}"
    Write-Output "Using Environment Variable '$flywayVersion' for Flyway CLI Version Number"
    } else {
    # Local Variables - If Env Variables Not Set - Target Database Connection Details
    $flywayVersion = 'Latest'
    Write-Output "Using Local Variable '$flywayVersion' for Flyway CLI Version Number"
  }
  
  # Flyway Download Location Check
  if (-not [string]::IsNullOrWhiteSpace($env:FLYWAY_INSTALL_DIRECTORY)) {
      # Environment Variables - Use these if set as a variable - Target Database Connection Details
      $flywayInstallDirectory = "${env:FLYWAY_INSTALL_DIRECTORY}".TrimEnd('\')
      Write-Output "Using Environment Variable '$flywayInstallDirectory' for Flyway CLI Install Directory"
      } else {
      # Local Variables - If Env Variables Not Set - Flyway Download Location
      $flywayInstallDirectory = 'C:\FlywayCLI'
      Write-Output "Using Local Variable '$flywayInstallDirectory' for Flyway CLI Install Directory"
  }

# Flyway PATH Location Check
if (-not [string]::IsNullOrWhiteSpace($env:FLYWAY_PATH_LOCATION)) {
    # Environment Variables - Use these if set as a variable - PATH Location (User or Machine)
    # Using Machine will require administrative permissions to the server
    Write-Output "Using Environment Variables for Flyway CLI PATH Location"
    $flywayPathLocation = "${env:FLYWAY_PATH_LOCATION}"
    } else {
    # Local Variables - If Env Variables Not Set - PATH Location (Defaulting to User)
    $flywayPathLocation = 'Machine'
        Write-Output "Using Local Variable '$flywayPathLocation' for Flyway CLI PATH Location"
}

# Refresh PATH values for current session
$env:Path = [System.Environment]::GetEnvironmentVariable("Path", "User") + ";" + [System.Environment]::GetEnvironmentVariable("Path", "Machine")

# Fetch the content of the web page
Write-Output "Analysing https://documentation.red-gate.com/flyway/reference/usage/command-line for Latest Version Number"
# Check if $flywayVersion is 'latest' (case-insensitive)
if ($flywayVersion -ieq "latest") {
    # Fetch the content of the web page
    try {
        # Define the URL to fetch and fetch page content
        $url = "https://documentation.red-gate.com/flyway/reference/usage/command-line"
        $response = Invoke-WebRequest -Uri $url -UseBasicParsing
        $content = $response.Content

        # Define the regex pattern to extract the version number
        # This looks for 'flyway-commandline-' followed by a version pattern
        $pattern = 'flyway-commandline-(\d+\.\d+\.\d+)-windows-x64\.zip'

        # Perform the regex match
        if ($content -match $pattern) {
            # Extract the version number from the match group
            $flywayLatestVersion = $matches[1]
            Write-Output "Flyway Latest Version Number: $flywayLatestVersion"
            $flywayVersion = $flywayLatestVersion
        } else {
            Write-Output "Version string not found in the webpage content."
        }

    } catch {
        Write-Error "Failed to retrieve or process the webpage. Error: $_"
    }
} else {
    Write-Output "Flyway Version Number Variable is not 'latest', Current Version to Install: $flywayVersion"
}

# Check if Flyway is already installed
if (Get-Command flyway -ErrorAction SilentlyContinue) {
    Write-Host "Flyway Already Installed - Checking Current Version Number"
    # Get the current Flyway version
    # Extract version information
    $a = & "flyway" --version 2>&1 | Select-String 'Edition'
    $b = $a -split ' '
    $currentVersion = $b[3]
    Write-Host "$($b) Currently Installed."
    
    if ($currentVersion -eq $flywayVersion) {
        Write-Output "Desired version of '$flywayVersion' already installed. No Changes Required - Exiting Gracefully."
        Exit
    }
} else {
    Write-Host "Flyway is not installed. Proceeding with installation of Flyway version: $flywayVersion"
}

# Stop Running Flyway Processes Before Installation
Get-Process -Name "flyway" -ErrorAction SilentlyContinue | Stop-Process -Force

# Download Flyway
$Url = "https://download.red-gate.com/maven/release/com/redgate/flyway/flyway-commandline/$flywayVersion/flyway-commandline-$flywayVersion-windows-x64.zip"
$TempExtractPath = "$flywayInstallDirectory-temp"
$DownloadZipFile = "$flywayInstallDirectory-temp\\flyway-$flywayVersion.zip"
$ExtractPath = "$flywayInstallDirectory"

# Ensure that the Flyway extraction directory exists
if (-Not (Test-Path $ExtractPath)) {
    # Create the directory if it doesn't exist
    New-Item $ExtractPath -ItemType Directory
    Write-Host "Folder Path '$ExtractPath' Created successfully"
} else {
    Write-Host "Folder Path '$ExtractPath' Already Exists"
}

# Ensure that the Flyway Temp extraction directory exists
if (-Not (Test-Path $TempExtractPath)) {
    # Create the directory if it doesn't exist
    New-Item $TempExtractPath -ItemType Directory
    Write-Host "Folder Path '$TempExtractPath' Created successfully"
} else {
    Write-Host "Folder Path '$TempExtractPath' Already Exists"
}

$ProgressPreference = 'SilentlyContinue'
Write-Host "Downloading Flyway Version: $flywayVersion"
Invoke-WebRequest -Uri $Url -OutFile $DownloadZipFile -UseBasicParsing
Write-Host "Extracting Flyway files to temporary location"
Expand-Archive -Path $DownloadZipFile -DestinationPath $TempExtractPath -Force

if (-Not (Test-Path "$TempExtractPath\\flyway-$flywayVersion")) {
    Write-Error "Flyway extraction failed."
    Exit 1
}

# Atomic Directory Swap with Fallback
Write-Output "Replacing old Flyway installation..."
$ExtractPathOld = "$ExtractPath-Old"
$renameSucceeded = $false
if (Test-Path $ExtractPath) {
    if (Test-Path $ExtractPathOld) {
        Write-Host "Removing temporary files from '$ExtractPathOld'"
        Remove-Item -Path $ExtractPathOld -Recurse -Force
    }
    try {
        Write-Host "Attempting to rename active Flyway CLI location from '$ExtractPath' to '$ExtractPathOld'"
        Rename-Item -Path $ExtractPath -NewName $ExtractPathOld -Force
        $renameSucceeded = $true
    } catch {
        Write-Warning "Failed to rename $ExtractPath to $ExtractPathOld. Access denied. Attempting to override existing files instead."
    }
}

if ($renameSucceeded) {
    Write-Host "Moving Flyway Version $flywayVersion files to $ExtractPath"
    Move-Item -Path "$TempExtractPath\\flyway-$flywayVersion\\*" -Destination "$ExtractPath" -Force
} else {
    Write-Host "Moving extracted Flyway Version $flywayVersion files to $ExtractPath"
    Get-ChildItem -Path "$TempExtractPath\\flyway-$flywayVersion" -Recurse | ForEach-Object {
        $relativePath = $_.FullName.Substring(("$TempExtractPath\\flyway-$flywayVersion").Length).TrimStart('\')
        $dest = Join-Path $ExtractPath $relativePath

        if (!(Test-Path (Split-Path -Parent $dest))) {
            New-Item -ItemType Directory -Path (Split-Path -Parent $dest) -Force | Out-Null
        }

        if (Test-Path $dest) {
            Remove-Item -Path $dest -Recurse -Force
        }

        Move-Item -Path $_.FullName -Destination $dest -Force
    }
}

# Cleanup
Write-Output "Cleaning up temporary files..."
if (Test-Path $ExtractPathOld) {
    Remove-Item -Path $ExtractPathOld -Recurse -Force
}
Remove-Item -Path "$TempExtractPath" -Recurse -Force

# Update PATH with Flyway CLI Path
Write-Host "Environment Variables - Get Updated Values"
$env:Path = [System.Environment]::GetEnvironmentVariable("Path","User") + ";" + [System.Environment]::GetEnvironmentVariable("Path","Machine")

# Define the Update-PathVariable function
function Update-PathVariable {
    param (
        [string]$FlywayInstallDirectory,
        [string]$PreferredTarget = "Machine" # Default target is Machine
    )

    $updateSuccess = $false

    try {
        $currentPath = [System.Environment]::GetEnvironmentVariable("Path", [System.EnvironmentVariableTarget]::$PreferredTarget)
        if ($null -ne $currentPath) {
            [System.Environment]::SetEnvironmentVariable('Path', "$FlywayInstallDirectory;$currentPath", [System.EnvironmentVariableTarget]::$PreferredTarget)
            $updateSuccess = $true
            Write-Host "Flyway CLI added to $PreferredTarget Environment Variable PATH successfully."
        } else {
            Write-Warning "Unable to retrieve $PreferredTarget PATH. Skipping update."
        }
    } catch {
        Write-Warning "Failed to update $PreferredTarget PATH. Error: $_"
        Write-Warning "Elevate Agent/Runner to local admin to set Machine PATH if required"
    }

    if (-not $updateSuccess) {
        try {
            # Fallback to updating User PATH
            [System.Environment]::SetEnvironmentVariable(
                'Path',
                "$FlywayInstallDirectory;$([System.Environment]::GetEnvironmentVariable('Path', [System.EnvironmentVariableTarget]::User))",
                [System.EnvironmentVariableTarget]::User
            )
            $updateSuccess = $true
            Write-Host "Flyway CLI added to User Environment Variable PATH as a fallback."
        } catch {
            Write-Error "Failed to update both Machine and User PATH. Error: $_"
        }
    }

    # Refresh PATH in the current session
    $env:Path = [System.Environment]::GetEnvironmentVariable("Path", "User") + ";" + [System.Environment]::GetEnvironmentVariable("Path", "Machine")

    # Return the status of the update
    return $updateSuccess
}

# Add Flyway to the PATH if not already added (one-time setup)
if (-not $Env:Path.Contains("$flywayInstallDirectory")) {
    Write-Host "Flyway CLI not found in PATH. Attempting to add it..."

    # Call the Update-PathVariable function
    $result = Update-PathVariable -FlywayInstallDirectory $flywayInstallDirectory -PreferredTarget $flywayPathLocation

    if ($result) {
        Write-Host "Flyway CLI successfully added to PATH."
    } else {
        Write-Error "Failed to add Flyway CLI to PATH. Manual intervention may be required."
    }
} else {
    Write-Host "Flyway CLI is already in the PATH. No action needed."
}

Write-Host "Flyway $flywayVersion installed successfully."
flyway -v
Exit 0<|MERGE_RESOLUTION|>--- conflicted
+++ resolved
@@ -14,20 +14,6 @@
 
 # Flyway Version to Use (Check for latest version: https://documentation.red-gate.com/flyway/reference/usage/command-line)
 if (-not [string]::IsNullOrWhiteSpace($env:FLYWAY_VERSION)) {
-<<<<<<< HEAD
-=======
-  # Environment Variables - Use these if set as a variable - Target Database Connection Details
-  Write-Output "Using Environment Variables for Flyway CLI Version Number"
-  $flywayVersion = "${env:FLYWAY_VERSION}"
-  } else {
-  Write-Output "Using Local Variables for Flyway CLI Version Number"
-  # Local Variables - If Env Variables Not Set - Target Database Connection Details
-  $flywayVersion = 'Latest'
-}
-
-# Flyway Download Location Check
-if (-not [string]::IsNullOrWhiteSpace($env:FLYWAY_INSTALL_DIRECTORY)) {
->>>>>>> 5dab5bdf
     # Environment Variables - Use these if set as a variable - Target Database Connection Details
     $flywayVersion = "${env:FLYWAY_VERSION}"
     Write-Output "Using Environment Variable '$flywayVersion' for Flyway CLI Version Number"
